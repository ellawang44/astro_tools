--- conflicted
+++ resolved
@@ -158,15 +158,9 @@
 
         for _ in range(iterations):
             flux_fit = func(self.wl, self.flux, self.flux_err, *args)
-<<<<<<< HEAD
-            diff = np.abs(self.flux - flux_fit)
-            sigma = np.std(diff)
-            mask = diff < sigma*sigma_cut
-=======
             diff = self.flux - flux_fit
             sigma = np.std(diff)
             mask = np.abs(diff) < sigma*sigma_cut
->>>>>>> 48cc8ed4
             self.save(self.wl[mask], self.flux[mask], self.flux_err[mask])
         return self.wl, self.flux, self.flux_err
 
